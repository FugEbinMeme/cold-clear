--- conflicted
+++ resolved
@@ -75,18 +75,12 @@
         CC_FULL => TspinStatus::Full
     }
 
-<<<<<<< HEAD
-    enum CCTspinStatus => libtetris::TspinStatus {
-        CC_NONE => None,
-        CC_FULL => Full
-=======
     enum CCMovement => PieceMovement {
         CC_LEFT => PieceMovement::Left,
         CC_RIGHT => PieceMovement::Right,
         CC_CW => PieceMovement::Cw,
         CC_CCW => PieceMovement::Ccw,
         CC_DROP => PieceMovement::SonicDrop
->>>>>>> 86cd7092
     }
 
     enum CCSpawnRule => SpawnRule {
