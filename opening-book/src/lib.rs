--- conflicted
+++ resolved
@@ -76,13 +76,8 @@
 }
 
 impl Position {
-<<<<<<< HEAD
-    pub fn advance(&self, mv: FallingPiece) -> (Position, f64) {
+    pub fn advance(&self, mv: FallingPiece) -> (Position, f32) {
         let mut field = [[false; 10]; 25];
-=======
-    pub fn advance(&self, mv: FallingPiece) -> (Position, f32) {
-        let mut field = [[false; 10]; 40];
->>>>>>> 86cd7092
         for y in 0..10 {
             for x in 0..10 {
                 field[y][x] = self.rows[y] & 1<<x != 0;
