#![windows_subsystem = "windows"]

use ggez::ContextBuilder;
use ggez::event;
use ggez::graphics::{ Image };
use ggez::graphics::spritebatch::SpriteBatch;
use ggez::audio;
use battle::GameConfig;

mod common;
mod local;
mod input;
mod interface;

use local::LocalGame;
<<<<<<< HEAD
=======
use replay::ReplayGame;
use crate::input::Keyboard;
>>>>>>> c99699af

pub struct Resources {
    sprites: SpriteBatch,

    move_sound: Option<audio::Source>,
    stack_touched: Option<audio::Source>,
    hard_drop: Option<audio::Source>,
    tspin: Option<audio::Source>,
    line_clear: Option<audio::Source>
}

fn main() {
    let mut replay = false;
    let mut replay_file = None;
    for arg in std::env::args() {
        if replay {
            replay_file = Some(arg);
            break
        }
        if arg == "--help" {
            println!("Cold Clear gameplay interface");
            println!("Options:");
            println!("  --play    <path>       View a replay");
            return
        } else if arg == "--play" {
            replay = true;
        }
    }
    if replay && replay_file.is_none() {
        eprintln!("--play requires argument");
        return
    }

    let mut cb = ContextBuilder::new("cold-clear", "MinusKelvin");
    if let Ok(manifest_dir) = std::env::var("CARGO_MANIFEST_DIR") {
        let mut path = std::path::PathBuf::from(manifest_dir);
        path.push("resources");
        println!("Adding path {:?}", path);
        cb = cb.add_resource_path(path);
    }

    let (mut ctx, mut events) = cb
        .window_setup(ggez::conf::WindowSetup {
            title: "Cold Clear".to_owned(),
            ..Default::default()
        })
        .window_mode(ggez::conf::WindowMode {
            width: 1024.0,
            height: 576.0,
            resizable: true,
            ..Default::default()
        })
        .build().unwrap();

    let mut resources = Resources {
        sprites: SpriteBatch::new(Image::new(&mut ctx, "/sprites.png").unwrap()),
        move_sound: audio::Source::new(&mut ctx, "/move.ogg").or_else(|e| {
            eprintln!("Error loading sound effect for movement: {}", e);
            Err(e)
        }).ok(),
        stack_touched: None,
        // stack_touched: audio::Source::new(&mut ctx, "/stack-touched.ogg").or_else(|e| {
        //     eprintln!("Error loading sound effect for stack touched: {}", e);
        //     Err(e)
        // }).ok(),
        hard_drop: audio::Source::new(&mut ctx, "/hard-drop.ogg").or_else(|e| {
            eprintln!("Error loading sound effect for hard drop: {}", e);
            Err(e)
        }).ok(),
        tspin: None,
        // tspin: audio::Source::new(&mut ctx, "/tspin.ogg").or_else(|e| {
        //     eprintln!("Error loading sound effect for T-spin: {}", e);
        //     Err(e)
        // }).ok(),
        line_clear: audio::Source::new(&mut ctx, "/line-clear.ogg").or_else(|e| {
            eprintln!("Error loading sound effect for line clear: {}", e);
            Err(e)
        }).ok(),
    };

    match replay_file {
        Some(file) => {
            // let mut replay_game = ReplayGame::new(&mut resources, file);
            // event::run(&mut ctx, &mut events, &mut replay_game).unwrap();
        }
        None => {
            use bot::evaluation::{ self, Evaluator };
            use crate::input::BotInput;
            let input = match read_controls() {
                Ok(controls) => controls,
                Err(e) => {
                    eprintln!("An error occured while loading the controls: {}", e);
                    Keyboard::default()
                }
            };
            let mut local_game = LocalGame::new(
                &mut resources,
                Box::new(move |board| {
                    // let evaluator = evaluation::changed::Standard {
                    //     ..Default::default()
                    // };
                    // let name = format!("Cold Clear\n{}", evaluator.name());
                    // (Box::new(BotInput::new(bot::Interface::launch(
                    //     board,
                    //     bot::Options {
                    //         ..Default::default()
                    //     },
                    //     evaluator
                    // ))), name)
                    (Box::new(input), "Human".to_owned())
                }),
<<<<<<< HEAD
=======
                Box::new(|board|{
                    let evaluator = evaluation::Standard {
                        ..Default::default()
                    };
                    let name = format!("Cold Clear\n{}", evaluator.name());
                    (Box::new(BotInput::new(bot::Interface::launch(
                        board,
                        bot::Options {
                            ..Default::default()
                        },
                        evaluator
                    ))), name)
                }),
>>>>>>> c99699af
                GameConfig {
                    next_queue_size: 6,
                    ..Default::default()
                }
            );
            event::run(&mut ctx, &mut events, &mut local_game).unwrap();
        }
    }
}

fn read_controls() -> Result<Keyboard, Box<dyn std::error::Error>> {
    match std::fs::read_to_string("controls.toml") {
        Ok(controls) => Ok(toml::from_str(&controls)?),
        Err(e) => if e.kind() == std::io::ErrorKind::NotFound {
            let ser = toml::to_string_pretty(&Keyboard::default())?;
            let mut s = include_str!("control-help").to_owned();
            s.push_str(&ser);
            std::fs::write("controls.toml", &s)?;
            Ok(Keyboard::default())
        } else {
            Err(e.into())
        }
    }
}<|MERGE_RESOLUTION|>--- conflicted
+++ resolved
@@ -13,11 +13,7 @@
 mod interface;
 
 use local::LocalGame;
-<<<<<<< HEAD
-=======
-use replay::ReplayGame;
 use crate::input::Keyboard;
->>>>>>> c99699af
 
 pub struct Resources {
     sprites: SpriteBatch,
@@ -116,22 +112,6 @@
             let mut local_game = LocalGame::new(
                 &mut resources,
                 Box::new(move |board| {
-                    // let evaluator = evaluation::changed::Standard {
-                    //     ..Default::default()
-                    // };
-                    // let name = format!("Cold Clear\n{}", evaluator.name());
-                    // (Box::new(BotInput::new(bot::Interface::launch(
-                    //     board,
-                    //     bot::Options {
-                    //         ..Default::default()
-                    //     },
-                    //     evaluator
-                    // ))), name)
-                    (Box::new(input), "Human".to_owned())
-                }),
-<<<<<<< HEAD
-=======
-                Box::new(|board|{
                     let evaluator = evaluation::Standard {
                         ..Default::default()
                     };
@@ -143,8 +123,8 @@
                         },
                         evaluator
                     ))), name)
+                    // (Box::new(input), "Human".to_owned())
                 }),
->>>>>>> c99699af
                 GameConfig {
                     next_queue_size: 6,
                     ..Default::default()
