use crate::common::BoardDrawState;
use crate::Resources;
use ggez::{ Context, GameResult };
use ggez::audio::SoundSource;
use ggez::graphics::*;
use battle::{ Event, Game };

pub struct Gui {
    player_1_graphics: BoardDrawState,
    time: u32,
    move_sound_play: u32
}

impl Gui {
    pub fn new(game: &Game, p1_name: String) -> Self {
        Gui {
            player_1_graphics: BoardDrawState::new(game.board.next_queue(), p1_name),
            time: 0,
            move_sound_play: 0
        }
    }

    pub fn update(
        &mut self,
<<<<<<< HEAD
        update: &[Event], time: u32,
        p1_info_update: Option<bot::Info>,
=======
        update: BattleUpdate,
        p1_info_update: Option<cold_clear::Info>,
        p2_info_update: Option<cold_clear::Info>,
>>>>>>> eea0ea87
        res: &mut Resources
    ) -> GameResult {
        for event in update {
            use battle::Event::*;
            match event {
                PieceMoved | SoftDropped | PieceRotated => if self.move_sound_play == 0 {
                    if let Some(move_sound) = &mut res.move_sound {
                        move_sound.play_detached()?;
                    }
                    self.move_sound_play = 2;
                }
                // StackTouched => self.stack_touched.play_detached()?,
                // PieceTSpined => self.tspin.play_detached()?,
                PiecePlaced { hard_drop_distance, locked, .. } => {
                    if hard_drop_distance.is_some() {
                        if let Some(hard_drop) = &mut res.hard_drop {
                            hard_drop.play_detached()?;
                        }
                    }
                    if locked.placement_kind.is_clear() {
                        if let Some(line_clear) = &mut res.line_clear {
                            line_clear.play_detached()?;
                        }
                    }
                }
                _ => {}
            }
        }
        if self.move_sound_play != 0 {
            self.move_sound_play -= 1;
        }

        self.player_1_graphics.update(update, p1_info_update, time);
        self.time = time;

        Ok(())
    }

    pub fn draw(
        &mut self, ctx: &mut Context, res: &mut Resources, scale: f32, center: f32
    ) -> GameResult<()> {
        push_transform(ctx, Some(DrawParam::new()
            .scale([scale, scale])
            .dest([center - 8.0 * scale, 0.0])
            .to_matrix()));
        apply_transformations(ctx)?;

        res.sprites.clear();
        let mut mesh = MeshBuilder::new();
        self.player_1_graphics.draw(ctx, &mut res.sprites, &mut mesh, center - 8.0*scale, scale)?;
        draw(ctx, &res.sprites, DrawParam::default())?;
        if let Ok(mesh) = mesh.build(ctx) {
            draw(ctx, &mesh, DrawParam::default())?;
        }

        pop_transform(ctx);

        queue_text(
            ctx,
            &text(
                format!("{}:{:02}", self.time / 60 / 60, self.time / 60 % 60),
                scale*1.5, 8.0*scale
            ),
            [center+8.0*scale, 20.6*scale],
            None
        );

        apply_transformations(ctx)?;
        draw_queued_text(
            ctx, DrawParam::new(), None, FilterMode::Linear
        )?;

        Ok(())
    }
}

/// Returns (scale, center)
pub fn setup_graphics(ctx: &mut Context) -> GameResult<(f32, f32)> {
    clear(ctx, BLACK);
    let dpi = window(ctx).get_hidpi_factor() as f32;
    let size = drawable_size(ctx);
    let size = (size.0 * dpi, size.1 * dpi);
    let center = size.0 / 2.0;
    let scale = size.1 / 23.0;
    set_screen_coordinates(ctx, Rect {
        x: 0.0, y: 0.0, w: size.0, h: size.1
    })?;

    Ok((scale, center))
}

pub fn text(s: impl Into<TextFragment>, ts: f32, width: f32) -> Text {
    let mut text = Text::new(s);
    text.set_font(Default::default(), Scale::uniform(ts*0.75));
    if width != 0.0 {
        if width < 0.0 {
            text.set_bounds([-width, 1230.0], Align::Right);
        } else {
            text.set_bounds([width, 1230.0], Align::Center);
        }
    }
    text
}<|MERGE_RESOLUTION|>--- conflicted
+++ resolved
@@ -3,7 +3,7 @@
 use ggez::{ Context, GameResult };
 use ggez::audio::SoundSource;
 use ggez::graphics::*;
-use battle::{ Event, Game };
+use battle::{ Event, Game, PlayerUpdate };
 
 pub struct Gui {
     player_1_graphics: BoardDrawState,
@@ -22,17 +22,11 @@
 
     pub fn update(
         &mut self,
-<<<<<<< HEAD
-        update: &[Event], time: u32,
-        p1_info_update: Option<bot::Info>,
-=======
-        update: BattleUpdate,
+        update: PlayerUpdate, time: u32,
         p1_info_update: Option<cold_clear::Info>,
-        p2_info_update: Option<cold_clear::Info>,
->>>>>>> eea0ea87
         res: &mut Resources
     ) -> GameResult {
-        for event in update {
+        for event in &update.events {
             use battle::Event::*;
             match event {
                 PieceMoved | SoftDropped | PieceRotated => if self.move_sound_play == 0 {
